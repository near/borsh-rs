--- conflicted
+++ resolved
@@ -13,9 +13,4 @@
 
 [workspace.package]
 # shared version of all public crates in the workspace
-<<<<<<< HEAD
-version = "0.10.2"
-=======
-version = "0.10.3"
-exclude = [ "fuzz/*", "benchmarks" ]
->>>>>>> 79097e3c
+version = "0.10.3"