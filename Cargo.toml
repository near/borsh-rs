--- conflicted
+++ resolved
@@ -3,11 +3,6 @@
 
 [workspace.package]
 # shared version of all public crates in the workspace
-<<<<<<< HEAD
-version = "1.5.4"
+version = "1.5.5"
 edition = "2018"
-rust-version = "1.70.0"
-=======
-version = "1.5.5"
-rust-version = "1.67.0"
->>>>>>> a34f3248
+rust-version = "1.70.0"