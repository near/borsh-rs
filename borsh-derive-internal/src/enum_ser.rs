use core::convert::TryFrom;

use proc_macro2::{Span, TokenStream as TokenStream2};
use quote::quote;
use syn::{
    Expr, Fields, FieldsNamed, FieldsUnnamed, Ident, ItemEnum, Path, WhereClause, WherePredicate,
};

use crate::{
<<<<<<< HEAD
    attribute_helpers::{contains_skip, field, BoundType},
=======
    attribute_helpers::{
        collect_override_bounds, contains_skip, contains_use_discriminant, BoundType,
    },
>>>>>>> 3db1c312
    enum_discriminant_map::discriminant_map,
    generics::{compute_predicates, without_defaults, FindTyParams},
    struct_ser::field_serialization_output,
};

pub fn enum_ser(input: &ItemEnum, cratename: Ident) -> syn::Result<TokenStream2> {
    let enum_ident = &input.ident;
    let generics = without_defaults(&input.generics);
    let (impl_generics, ty_generics, where_clause) = generics.split_for_impl();
    let mut where_clause = where_clause.map_or_else(
        || WhereClause {
            where_token: Default::default(),
            predicates: Default::default(),
        },
        Clone::clone,
    );

    let mut serialize_params_visitor = FindTyParams::new(&generics);
    let mut override_predicates = vec![];
    let use_discriminant = contains_use_discriminant(input)?;

    let mut all_variants_idx_body = TokenStream2::new();
    let mut fields_body = TokenStream2::new();
    let discriminants = discriminant_map(&input.variants);

    for (variant_idx, variant) in input.variants.iter().enumerate() {
        let variant_idx = u8::try_from(variant_idx).map_err(|err| {
            syn::Error::new(
                variant.ident.span(),
                format!("up to 256 enum variants are supported. error{}", err),
            )
        })?;
        let variant_ident = &variant.ident;
        let discriminant_value = discriminants.get(variant_ident).unwrap();
        let discriminant_value = if use_discriminant {
            quote! { #discriminant_value }
        } else {
            quote! { #variant_idx }
        };
        let VariantParts {
            variant_header,
            variant_body,
            variant_idx_body,
        } = match &variant.fields {
            Fields::Named(fields) => {
                let variant_idx_body = quote!(
                    #enum_ident::#variant_ident {..} => #discriminant_value,
                );
                named_fields(
                    &cratename,
                    fields,
                    &mut serialize_params_visitor,
                    &mut override_predicates,
                    variant_idx_body,
                )?
            }
            Fields::Unnamed(fields) => {
                let variant_idx_body = quote!(
                    #enum_ident::#variant_ident(..) => #discriminant_value,
                );
                unnamed_fields(
                    &cratename,
                    fields,
                    &mut serialize_params_visitor,
                    &mut override_predicates,
                    variant_idx_body,
                )?
            }
            Fields::Unit => {
                let variant_idx_body = quote!(
                    #enum_ident::#variant_ident => #discriminant_value,
                );

                VariantParts {
                    variant_header: TokenStream2::new(),
                    variant_body: TokenStream2::new(),
                    variant_idx_body,
                }
            }
        };
        all_variants_idx_body.extend(variant_idx_body);
        fields_body.extend(quote!(
            #enum_ident::#variant_ident #variant_header => {
                #variant_body
            }
        ))
    }
    let trait_path: Path = syn::parse2(quote! { #cratename::ser::BorshSerialize }).unwrap();
    let predicates = compute_predicates(serialize_params_visitor.process_for_bounds(), &trait_path);
    where_clause.predicates.extend(predicates);
    where_clause.predicates.extend(override_predicates);
    Ok(quote! {
        impl #impl_generics #cratename::ser::BorshSerialize for #enum_ident #ty_generics #where_clause {
            fn serialize<W: #cratename::__private::maybestd::io::Write>(&self, writer: &mut W) -> ::core::result::Result<(), #cratename::__private::maybestd::io::Error> {
                let variant_idx: u8 = match self {
                    #all_variants_idx_body
                };
                writer.write_all(&variant_idx.to_le_bytes())?;

                match self {
                    #fields_body
                }
                Ok(())
            }
        }
    })
}

struct VariantParts {
    variant_header: TokenStream2,
    variant_body: TokenStream2,
    variant_idx_body: TokenStream2,
}
fn named_fields(
    cratename: &Ident,
    fields: &FieldsNamed,
    params_visitor: &mut FindTyParams,
    override_output: &mut Vec<WherePredicate>,
    variant_idx_body: TokenStream2,
) -> syn::Result<VariantParts> {
    let mut variant_header = TokenStream2::new();
    let mut variant_body = TokenStream2::new();
    for field in &fields.named {
        let skipped = contains_skip(&field.attrs);
        let parsed = field::Attributes::parse(&field.attrs, skipped)?;

        let needs_bounds_derive = parsed.needs_bounds_derive(BoundType::Serialize);
        override_output.extend(parsed.collect_bounds(BoundType::Serialize));
        if !skipped {
            let field_ident = field.ident.clone().unwrap();

            variant_header.extend(quote! { #field_ident, });

            let arg: Expr = syn::parse2(quote! { #field_ident }).unwrap();
            let delta = field_serialization_output(&arg, cratename, parsed.serialize_with);
            variant_body.extend(delta);
            if needs_bounds_derive {
                params_visitor.visit_field(field);
            }
        }
    }
    // `..` pattern matching works even if all fields were specified
    variant_header = quote! { { #variant_header .. }};
    Ok(VariantParts {
        variant_header,
        variant_body,
        variant_idx_body,
    })
}

fn unnamed_fields(
    cratename: &Ident,
    fields: &FieldsUnnamed,
    params_visitor: &mut FindTyParams,
    override_output: &mut Vec<WherePredicate>,
    variant_idx_body: TokenStream2,
) -> syn::Result<VariantParts> {
    let mut variant_header = TokenStream2::new();
    let mut variant_body = TokenStream2::new();
    for (field_idx, field) in fields.unnamed.iter().enumerate() {
        let skipped = contains_skip(&field.attrs);
        let parsed = field::Attributes::parse(&field.attrs, skipped)?;
        let needs_bounds_derive = parsed.needs_bounds_derive(BoundType::Serialize);
        override_output.extend(parsed.collect_bounds(BoundType::Serialize));
        let field_idx = u32::try_from(field_idx).expect("up to 2^32 fields are supported");
        if skipped {
            let field_ident = Ident::new(format!("_id{}", field_idx).as_str(), Span::mixed_site());
            variant_header.extend(quote! { #field_ident, });
        } else {
            let field_ident = Ident::new(format!("id{}", field_idx).as_str(), Span::mixed_site());

            variant_header.extend(quote! { #field_ident, });

            let arg: Expr = syn::parse2(quote! { #field_ident }).unwrap();
            let delta = field_serialization_output(&arg, cratename, parsed.serialize_with);
            variant_body.extend(delta);
            if needs_bounds_derive {
                params_visitor.visit_field(field);
            }
        }
    }
    variant_header = quote! { ( #variant_header )};
    Ok(VariantParts {
        variant_header,
        variant_body,
        variant_idx_body,
    })
}

#[cfg(test)]
mod tests {
    use crate::test_helpers::pretty_print_syn_str;

    use super::*;
    use proc_macro2::Span;
    #[test]
    fn borsh_skip_tuple_variant_field() {
        let item_enum: ItemEnum = syn::parse2(quote! {
            enum AATTB {
                B(#[borsh_skip] i32, #[borsh_skip] u32),

                NegatedVariant {
                    beta: u8,
                }
            }
        })
        .unwrap();
        let actual = enum_ser(&item_enum, Ident::new("borsh", Span::call_site())).unwrap();

        insta::assert_snapshot!(pretty_print_syn_str(&actual).unwrap());
    }

    #[test]
    fn struct_variant_field() {
        let item_enum: ItemEnum = syn::parse2(quote! {
            enum AB {
                B {
                    c: i32,
                    d: u32,
                },

                NegatedVariant {
                    beta: String,
                }
            }
        })
        .unwrap();

        let actual = enum_ser(&item_enum, Ident::new("borsh", Span::call_site())).unwrap();

        insta::assert_snapshot!(pretty_print_syn_str(&actual).unwrap());
    }

    #[test]
    fn borsh_skip_struct_variant_field() {
        let item_enum: ItemEnum = syn::parse2(quote! {

            enum AB {
                B {
                    #[borsh_skip]
                    c: i32,

                    d: u32,
                },

                NegatedVariant {
                    beta: String,
                }
            }
        })
        .unwrap();

        let actual = enum_ser(&item_enum, Ident::new("borsh", Span::call_site())).unwrap();

        insta::assert_snapshot!(pretty_print_syn_str(&actual).unwrap());
    }

    #[test]
    fn borsh_skip_struct_variant_all_fields() {
        let item_enum: ItemEnum = syn::parse2(quote! {

            enum AAB {
                B {
                    #[borsh_skip]
                    c: i32,

                    #[borsh_skip]
                    d: u32,
                },

                NegatedVariant {
                    beta: String,
                }
            }
        })
        .unwrap();

        let actual = enum_ser(&item_enum, Ident::new("borsh", Span::call_site())).unwrap();

        insta::assert_snapshot!(pretty_print_syn_str(&actual).unwrap());
    }

    #[test]
    fn simple_generics() {
        let item_struct: ItemEnum = syn::parse2(quote! {
            enum A<K, V, U> {
                B {
                    x: HashMap<K, V>,
                    y: String,
                },
                C(K, Vec<U>),
            }
        })
        .unwrap();

        let actual = enum_ser(&item_struct, Ident::new("borsh", Span::call_site())).unwrap();
        insta::assert_snapshot!(pretty_print_syn_str(&actual).unwrap());
    }

    #[test]
    fn bound_generics() {
        let item_struct: ItemEnum = syn::parse2(quote! {
            enum A<K: Key, V, U> where V: Value {
                B {
                    x: HashMap<K, V>,
                    y: String,
                },
                C(K, Vec<U>),
            }
        })
        .unwrap();

        let actual = enum_ser(&item_struct, Ident::new("borsh", Span::call_site())).unwrap();
        insta::assert_snapshot!(pretty_print_syn_str(&actual).unwrap());
    }

    #[test]
    fn recursive_enum() {
        let item_struct: ItemEnum = syn::parse2(quote! {
            enum A<K: Key, V> where V: Value {
                B {
                    x: HashMap<K, V>,
                    y: String,
                },
                C(K, Vec<A>),
            }
        })
        .unwrap();

        let actual = enum_ser(&item_struct, Ident::new("borsh", Span::call_site())).unwrap();

        insta::assert_snapshot!(pretty_print_syn_str(&actual).unwrap());
    }

    #[test]
    fn generic_borsh_skip_struct_field() {
        let item_struct: ItemEnum = syn::parse2(quote! {
            enum A<K: Key, V, U> where V: Value {
                B {
                    #[borsh_skip]
                    x: HashMap<K, V>,
                    y: String,
                },
                C(K, Vec<U>),
            }
        })
        .unwrap();

        let actual = enum_ser(&item_struct, Ident::new("borsh", Span::call_site())).unwrap();

        insta::assert_snapshot!(pretty_print_syn_str(&actual).unwrap());
    }

    #[test]
    fn generic_borsh_skip_tuple_field() {
        let item_struct: ItemEnum = syn::parse2(quote! {
            enum A<K: Key, V, U> where V: Value {
                B {
                    x: HashMap<K, V>,
                    y: String,
                },
                C(K, #[borsh_skip] Vec<U>),
            }
        })
        .unwrap();

        let actual = enum_ser(&item_struct, Ident::new("borsh", Span::call_site())).unwrap();

        insta::assert_snapshot!(pretty_print_syn_str(&actual).unwrap());
    }

    #[test]
    fn generic_serialize_bound() {
        let item_struct: ItemEnum = syn::parse2(quote! {
            enum A<T: Debug, U> {
                C {
                    a: String,
                    #[borsh(bound(serialize =
                        "T: borsh::ser::BorshSerialize + PartialOrd,
                         U: borsh::ser::BorshSerialize"
                    ))]
                    b: HashMap<T, U>,
                },
                D(u32, u32),
            }
        })
        .unwrap();

        let actual = enum_ser(&item_struct, Ident::new("borsh", Span::call_site())).unwrap();

        insta::assert_snapshot!(pretty_print_syn_str(&actual).unwrap());
    }
<<<<<<< HEAD

    #[test]
    fn check_serialize_with_attr() {
        let item_struct: ItemEnum = syn::parse2(quote! {
            enum C<K: Ord, V> {
                C3(u64, u64),
                C4 {
                    x: u64,
                    #[borsh(serialize_with = "third_party_impl::serialize_third_party")]
                    y: ThirdParty<K, V>
                },
            }
        })
        .unwrap();

        let actual = enum_ser(&item_struct, Ident::new("borsh", Span::call_site())).unwrap();
=======
    #[test]
    fn borsh_discriminant_false() {
        let item_enum: ItemEnum = syn::parse2(quote! {
           #[borsh(use_discriminant = false)]
            enum X {
                A,
                B = 20,
                C,
                D,
                E = 10,
                F,
            }
        })
        .unwrap();
        let actual = enum_ser(&item_enum, Ident::new("borsh", Span::call_site())).unwrap();

        insta::assert_snapshot!(pretty_print_syn_str(&actual).unwrap());
    }
    #[test]
    fn borsh_discriminant_true() {
        let item_enum: ItemEnum = syn::parse2(quote! {
            #[borsh(use_discriminant = true)]
            enum X {
                A,
                B = 20,
                C,
                D,
                E = 10,
                F,
            }
        })
        .unwrap();
        let actual = enum_ser(&item_enum, Ident::new("borsh", Span::call_site())).unwrap();
>>>>>>> 3db1c312

        insta::assert_snapshot!(pretty_print_syn_str(&actual).unwrap());
    }
}<|MERGE_RESOLUTION|>--- conflicted
+++ resolved
@@ -7,13 +7,7 @@
 };
 
 use crate::{
-<<<<<<< HEAD
-    attribute_helpers::{contains_skip, field, BoundType},
-=======
-    attribute_helpers::{
-        collect_override_bounds, contains_skip, contains_use_discriminant, BoundType,
-    },
->>>>>>> 3db1c312
+    attribute_helpers::{contains_skip, contains_use_discriminant, field, BoundType},
     enum_discriminant_map::discriminant_map,
     generics::{compute_predicates, without_defaults, FindTyParams},
     struct_ser::field_serialization_output,
@@ -406,7 +400,6 @@
 
         insta::assert_snapshot!(pretty_print_syn_str(&actual).unwrap());
     }
-<<<<<<< HEAD
 
     #[test]
     fn check_serialize_with_attr() {
@@ -423,7 +416,10 @@
         .unwrap();
 
         let actual = enum_ser(&item_struct, Ident::new("borsh", Span::call_site())).unwrap();
-=======
+
+        insta::assert_snapshot!(pretty_print_syn_str(&actual).unwrap());
+    }
+
     #[test]
     fn borsh_discriminant_false() {
         let item_enum: ItemEnum = syn::parse2(quote! {
@@ -457,7 +453,6 @@
         })
         .unwrap();
         let actual = enum_ser(&item_enum, Ident::new("borsh", Span::call_site())).unwrap();
->>>>>>> 3db1c312
 
         insta::assert_snapshot!(pretty_print_syn_str(&actual).unwrap());
     }
