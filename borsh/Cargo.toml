[package]
name = "borsh"
version.workspace = true
rust-version.workspace = true
authors = ["Near Inc <hello@near.org>"]
edition = "2018"
license = "MIT OR Apache-2.0"
readme = "README.md"
categories = ["encoding", "network-programming"]
repository = "https://github.com/near/borsh-rs"
homepage = "https://borsh.io"
description = """
Binary Object Representation Serializer for Hashing
"""
exclude = ["tests/snapshots"]

[lib]
name = "borsh"
path = "src/lib.rs"

[[bin]]
name = "generate_schema_schema"
path = "src/generate_schema_schema.rs"
required-features = ["std", "unstable__schema"]

[build-dependencies]
cfg_aliases = "0.1.0"

[dependencies]
<<<<<<< HEAD
ascii = { version = "1.1", optional = true }
borsh-derive = { path = "../borsh-derive", version = "~1.1.1", optional = true }
=======
borsh-derive = { path = "../borsh-derive", version = "~1.1.2", optional = true }
>>>>>>> df8c3cf3

# hashbrown can be used in no-std context.
# NOTE: There is no reason to restrict use of older versions, but we don't want to get
# sudden breaking changes with an open range of versions, so we limit the range by not yet released 0.15.0 version:
hashbrown = { version = ">=0.11,<0.15.0", optional = true }
bytes = { version = "1", optional = true }
bson = { version = "2", optional = true }

[dev-dependencies]
bytes = "1"
bson = "2"
# Enable the "bytes" and "bson" features in integ tests: https://github.com/rust-lang/cargo/issues/2911#issuecomment-1464060655
borsh = { path = ".", default_features = false, features = ["bytes", "bson"] }
insta = "1.29.0"

[package.metadata.docs.rs]
features = ["derive", "unstable__schema"]
targets = ["x86_64-unknown-linux-gnu"]

[features]
default = ["std"]
derive = ["borsh-derive"]
unstable__schema = ["derive", "borsh-derive/schema"]
std = []
rc = []
de_strict_order = []<|MERGE_RESOLUTION|>--- conflicted
+++ resolved
@@ -27,12 +27,8 @@
 cfg_aliases = "0.1.0"
 
 [dependencies]
-<<<<<<< HEAD
 ascii = { version = "1.1", optional = true }
-borsh-derive = { path = "../borsh-derive", version = "~1.1.1", optional = true }
-=======
 borsh-derive = { path = "../borsh-derive", version = "~1.1.2", optional = true }
->>>>>>> df8c3cf3
 
 # hashbrown can be used in no-std context.
 # NOTE: There is no reason to restrict use of older versions, but we don't want to get
