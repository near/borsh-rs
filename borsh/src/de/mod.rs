--- conflicted
+++ resolved
@@ -582,18 +582,11 @@
 {
     #[inline]
     fn deserialize(buf: &mut &[u8]) -> Result<Self> {
-<<<<<<< HEAD
         let mut result: [MaybeUninit<T>; N] = unsafe { MaybeUninit::uninit().assume_init() };
 
         if !T::copy_from_bytes(buf, &mut result)? {
-            for elem in &mut result {
+            for elem in result.iter_mut() {
                 elem.write(T::deserialize(buf)?);
-=======
-        let mut result = [T::default(); N];
-        if N > 0 && !T::copy_from_bytes(buf, &mut result)? {
-            for i in result.iter_mut() {
-                *i = T::deserialize(buf)?;
->>>>>>> 4c43f29a
             }
         }
 
