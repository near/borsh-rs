extern crate proc_macro;
use proc_macro::TokenStream;
use proc_macro2::Span;
use proc_macro_crate::crate_name;
use proc_macro_crate::FoundCrate;
use syn::{parse_macro_input, DeriveInput, Ident, ItemEnum, ItemStruct, ItemUnion};

use borsh_derive_internal::*;
#[cfg(feature = "schema")]
use borsh_schema_derive_internal::*;

/**
# derive proc-macro for `borsh::ser::BorshSerialize` trait

## Bounds

Generally, `BorshSerialize` adds `borsh::ser::BorshSerialize` bound to any type parameter
found in item's fields.

```ignore
/// impl<U, V> borsh::ser::BorshSerialize for A<U, V>
/// where
///     U: borsh::ser::BorshSerialize,
///     V: borsh::ser::BorshSerialize,
#[derive(BorshSerialize)]
struct A<U, V> {
    x: U,
    y: V,
}
```

```ignore
/// impl<U, V> borsh::ser::BorshSerialize for A<U, V>
/// where
///     U: borsh::ser::BorshSerialize,
#[derive(BorshSerialize)]
struct A<U, V> {
    x: U,
    #[borsh_skip]
    y: V,
}
```

## Attributes

### 1. `#[borsh_skip]` (field level attribute)

`#[borsh_skip]` makes derive skip serializing annotated field.

`#[borsh_skip]` makes derive skip adding any type parameters, present in the field, to parameters bound by `borsh::ser::BorshSerialize`.

```ignore
#[derive(BorshSerialize)]
struct A {
    x: u64,
    #[borsh_skip]
    y: f32,
}
```

### 2. `#[borsh(bound(serialize = ...))]` (field level attribute)

###### syntax

Attribute takes literal string value, which is a comma-separated list of syn's [WherePredicate](syn::WherePredicate)-s, which may be empty.

###### usage

Attribute adds possibility to override bounds for `BorshSerialize` in order to enable:

1. removal of bounds on type parameters from struct/enum definition itself and moving them to the trait's implementation block.
2. fixing complex cases, when derive hasn't figured out the right bounds on type parameters automatically.

```ignore
/// additional bound `T: PartialOrd` (required by `HashMap`) is injected into
/// derived trait implementation via attribute to avoid adding the bounds on the struct itself
#[derive(BorshSerialize)]
struct A<T, U> {
    a: String,
    #[borsh(bound(serialize =
        "T: borsh::ser::BorshSerialize + PartialOrd,
         U: borsh::ser::BorshSerialize"))]
    b: HashMap<T, U>,
}
```


```ignore
/// derive here figures the bound erroneously as `T: borsh::ser::BorshSerialize`
#[derive(BorshSerialize)]
struct A<T, V>
where
    T: TraitName,
{
    #[borsh(bound(serialize = "<T as TraitName>::Associated: borsh::ser::BorshSerialize"))]
    field: <T as TraitName>::Associated,
    another: V,
}
```

###### interaction with `#[borsh_skip]`

`#[borsh(bound(serialize = ...))]` replaces bounds, which are derived automatically,
irrelevant of whether `#[borsh_skip]` attribute is present.

### 3. `#[borsh(serialize_with = ...)]` (field level attribute)

###### syntax

Attribute takes literal string value, which is a syn's [ExprPath](syn::ExprPath).

###### usage

Attribute adds possibility to specify full path of function, optionally qualified with generics,
with which to serialize the annotated field.

It may be used when `BorshSerialize` cannot be implemented for field's type, if it's from foreign crate.

It may be used to override the implementation of serialization for some other reason.

```ignore
use indexmap::IndexMap;

mod index_map_impl {
    use super::IndexMap;
    use core::hash::Hash;
    use std::io;

    pub fn serialize_index_map<
        K: borsh::ser::BorshSerialize,
        V: borsh::ser::BorshSerialize,
        W: io::Write,
    >(
        obj: &IndexMap<K, V>,
        writer: &mut W,
    ) -> ::core::result::Result<(), io::Error> {
        let key_value_tuples = obj.iter().collect::<Vec<_>>();
        borsh::BorshSerialize::serialize(&key_value_tuples, writer)?;
        Ok(())
    }
}

#[derive(BorshSerialize)]
struct B<K, V> {
    #[borsh(
        serialize_with = "index_map_impl::serialize_index_map",
    )]
    x: IndexMap<K, V>,
    y: String,
}
```

###### interaction with `#[borsh_skip]`

`#[borsh(serialize_with = ...)]` is not allowed to be used simultaneously with `#[borsh_skip]`.

### `borsh(use_discriminant=<bool>)` (item level attribute)
This attribute is only applicable to enums.
`use_discriminant` allows to override the default behavior of serialization of enums with explicit discriminant.
`use_discriminant` is `false` behaves like version of borsh of 0.10.3.
You must specify `use_discriminant` for all enums with explicit discriminants in your project.

This is equivalent of borsh version 0.10.3 (explicit discriminant is ignored and this enum is equivalent to `A` without explicit discriminant):
```ignore
#[derive(BorshSerialize)]
#[borsh(use_discriminant = false)]
enum A {
    A
    B = 10,
}
```

To have explicit discriminant value serialized as is, you must specify `borsh(use_discriminant=true)` for enum.
```ignore
#[derive(BorsSerialize)]
#[borsh(use_discriminant = true)]
enum B {
    A
    B = 10,
}
```

### borsh, expressions, evaluating to `isize`, as discriminant
This case is not supported:
```ignore
const fn discrim() -> isize {
    0x14
}

#[derive(BorshSerialize, BorshDeserialize, PartialEq, Eq, Clone, Copy, Debug)]
#[borsh(use_discriminant = true)]
enum X {
    A,
    B = discrim(), // expressions, evaluating to `isize`, which are allowed outside of `borsh` context
    C,
    D,
    E = 10,
    F,
}
```

### borsh explicit discriminant does not support literal values outside of u8 range
This is not supported:
```ignore
#[derive(BorshSerialize, BorshDeserialize, PartialEq, Eq, Clone, Copy, Debug)]
#[borsh(use_discriminant = true)]
enum X {
    A,
    B = 0x100, // literal values outside of `u8` range
    C,
    D,
    E = 10,
    F,
}
```

*/
#[proc_macro_derive(BorshSerialize, attributes(borsh_skip, borsh))]
pub fn borsh_serialize(input: TokenStream) -> TokenStream {
    let name = &crate_name("borsh").unwrap();
    let name = match name {
        FoundCrate::Itself => "borsh",
        FoundCrate::Name(name) => name.as_str(),
    };
    let cratename = Ident::new(name, Span::call_site());

    let for_derive_input = input.clone();
    let derive_input = parse_macro_input!(for_derive_input as DeriveInput);

    if let Err(err) = check_item_attributes(&derive_input) {
        return err.into();
    }

    let res = if let Ok(input) = syn::parse::<ItemStruct>(input.clone()) {
        struct_ser(&input, cratename)
    } else if let Ok(input) = syn::parse::<ItemEnum>(input.clone()) {
        enum_ser(&input, cratename)
    } else if let Ok(input) = syn::parse::<ItemUnion>(input) {
        union_ser(&input, cratename)
    } else {
        // Derive macros can only be defined on structs, enums, and unions.
        unreachable!()
    };
    TokenStream::from(match res {
        Ok(res) => res,
        Err(err) => err.to_compile_error(),
    })
}

/**
# derive proc-macro for `borsh::de::BorshDeserialize` trait

## Bounds

Generally, `BorshDeserialize` adds `borsh::de::BorshDeserialize` bound to any type parameter
found in item's fields and `core::default::Default` bound to any type parameter found
in item's skipped fields.

```ignore
/// impl<U, V> borsh::de::BorshDeserialize for A<U, V>
/// where
///     U: borsh::de::BorshDeserialize,
///     V: borsh::de::BorshDeserialize,
#[derive(BorshDeserialize)]
struct A<U, V> {
    x: U,
    y: V,
}
```

```ignore
/// impl<U, V> borsh::de::BorshDeserialize for A<U, V>
/// where
///     U: borsh::de::BorshDeserialize,
///     V: core::default::Default,
#[derive(BorshDeserialize)]
struct A<U, V> {
    x: U,
    #[borsh_skip]
    y: V,
}
```


## Attributes

### 1. `#[borsh_init(...)]` (item level attribute)

###### syntax

Attribute's value is syn's [Path](syn::Path)-s, enclosed in parentheses.

###### usage

`#[borsh_init(...)]` allows to automatically run an initialization function right after deserialization.
This adds a lot of convenience for objects that are architectured to be used as strictly immutable.

```ignore
#[derive(BorshDeserialize)]
#[borsh_init(init)]
struct Message {
    message: String,
    timestamp: u64,
    public_key: CryptoKey,
    signature: CryptoSignature,
    hash: CryptoHash,
}

impl Message {
    pub fn init(&mut self) {
        self.hash = CryptoHash::new().write_string(self.message).write_u64(self.timestamp);
        self.signature.verify(self.hash, self.public_key);
    }
}
```

### 2. `#[borsh_skip]` (field level attribute)

`#[borsh_skip]` makes derive skip deserializing annotated field.

`#[borsh_skip]` makes derive skip adding any type parameters, present in the field, to parameters bound by `borsh::de::BorshDeserialize`.

It adds `core::default::Default` bound to any
parameters encountered in annotated field.


```ignore
#[derive(BorshDeserialize)]
struct A {
    x: u64,
    #[borsh_skip]
    y: f32,
}
```


### 3. `#[borsh(bound(deserialize = ...))]` (field level attribute)

###### syntax

Attribute takes literal string value, which is a comma-separated list of syn's [WherePredicate](syn::WherePredicate)-s, which may be empty.


###### usage

Attribute adds possibility to override bounds for `BorshDeserialize` in order to enable:

1. removal of bounds on type parameters from struct/enum definition itself and moving them to the trait's implementation block.
2. fixing complex cases, when derive hasn't figured out the right bounds on type parameters automatically.

```ignore
/// additional bounds `T: PartialOrd + Hash + Eq` (required by `HashMap`) are injected into
/// derived trait implementation via attribute to avoid adding the bounds on the struct itself
#[derive(BorshDeserialize)]
struct A<T, U> {
    a: String,
    #[borsh(bound(
        deserialize =
        "T: PartialOrd + Hash + Eq + borsh::de::BorshDeserialize,
         U: borsh::de::BorshDeserialize"
    ))]
    b: HashMap<T, U>,
}
```


```ignore
// derive here figures the bound erroneously as `T: borsh::de::BorshDeserialize,`
#[derive(BorshDeserialize)]
struct A<T, V>
where
    T: TraitName,
{
    #[borsh(bound(deserialize = "<T as TraitName>::Associated: borsh::de::BorshDeserialize"))]
    field: <T as TraitName>::Associated,
    another: V,
}
```

###### interaction with `#[borsh_skip]`

`#[borsh(bound(deserialize = ...))]` replaces bounds, which are derived automatically,
irrelevant of whether `#[borsh_skip]` attribute is present.

```ignore
/// implicit derived `core::default::Default` bounds on `K` and `V` type parameters are removed by
/// empty bound specified, as `HashMap` has its own `Default` implementation
#[derive(BorshDeserialize)]
struct A<K, V, U>(
    #[borsh_skip]
    #[borsh(bound(deserialize = ""))]
    HashMap<K, V>,
    U,
);
```

### 4. `#[borsh(deserialize_with = ...)]` (field level attribute)

###### syntax

Attribute takes literal string value, which is a syn's [ExprPath](syn::ExprPath).

###### usage

Attribute adds possibility to specify full path of function, optionally qualified with generics,
with which to deserialize the annotated field.

It may be used when `BorshDeserialize` cannot be implemented for field's type, if it's from foreign crate.

It may be used to override the implementation of deserialization for some other reason.

```ignore
use indexmap::IndexMap;

mod index_map_impl {
    use super::IndexMap;
    use core::hash::Hash;
    use std::io;

    pub fn deserialize_index_map<
        R: io::Read,
        K: borsh::de::BorshDeserialize + Hash + Eq,
        V: borsh::de::BorshDeserialize,
    >(
        reader: &mut R,
    ) -> ::core::result::Result<IndexMap<K, V>, io::Error> {
        let vec: Vec<(K, V)> = borsh::BorshDeserialize::deserialize_reader(reader)?;
        let result: IndexMap<K, V> = vec.into_iter().collect();
        Ok(result)
    }
}

#[derive(BorshDeserialize)]
struct B<K: Hash + Eq, V> {
    #[borsh(
        deserialize_with = "index_map_impl::deserialize_index_map",
    )]
    x: IndexMap<K, V>,
    y: String,
}
```

###### interaction with `#[borsh_skip]`

`#[borsh(deserialize_with = ...)]` is not allowed to be used simultaneously with `#[borsh_skip]`.


<<<<<<< HEAD
=======
Both attributes may be used simultaneously, separated by a comma: `#[borsh(bound(serialize = ..., deserialize = ...))]`

This one will use proper version of serialization of enum with explicit discriminant.

### `borsh(use_discriminant=<bool>)` (item level attribute)
This attribute is only applicable to enums.
`use_discriminant` allows to override the default behavior of serialization of enums with explicit discriminant.
`use_discriminant` is `false` behaves like version of borsh of 0.10.3.
It's useful for backward compatibility and you can set this value to `false` to deserialise data serialised by older version of `borsh`.
You must specify `use_discriminant` for all enums with explicit discriminants in your project.

This is equivalent of borsh version 0.10.3 (explicit discriminant is ignored and this enum is equivalent to `A` without explicit discriminant):
```ignore
#[derive(BorshDeserialize)]
#[borsh(use_discriminant = false)]
enum A {
    A
    B = 10,
}
```

To have explicit discriminant value serialized as is, you must specify `borsh(use_discriminant=true)` for enum.
```ignore
#[derive(BorshDeserialize)]
#[borsh(use_discriminant = true)]
enum B {
    A
    B = 10,
}
```


### borsh, expressions, evaluating to `isize`, as discriminant
This case is not supported:
```ignore
const fn discrim() -> isize {
    0x14
}

#[derive(BorshSerialize, BorshDeserialize, PartialEq, Eq, Clone, Copy, Debug)]
#[borsh(use_discriminant = true)]
enum X {
    A,
    B = discrim(), // expressions, evaluating to `isize`, which are allowed outside of `borsh` context
    C,
    D,
    E = 10,
    F,
}
```


### borsh explicit discriminant does not support literal values outside of u8 range.
This is not supported:
```ignore
#[derive(BorshSerialize, BorshDeserialize, PartialEq, Eq, Clone, Copy, Debug)]
#[borsh(use_discriminant = true)]
enum X {
    A,
    B = 0x100, // literal values outside of `u8` range
    C,
    D,
    E = 10,
    F,
}
```

>>>>>>> 3db1c312
*/
#[proc_macro_derive(BorshDeserialize, attributes(borsh_skip, borsh_init, borsh))]
pub fn borsh_deserialize(input: TokenStream) -> TokenStream {
    let name = &crate_name("borsh").unwrap();
    let name = match name {
        FoundCrate::Itself => "borsh",
        FoundCrate::Name(name) => name.as_str(),
    };
    let cratename = Ident::new(name, Span::call_site());

    let for_derive_input = input.clone();
    let derive_input = parse_macro_input!(for_derive_input as DeriveInput);

    if let Err(err) = check_item_attributes(&derive_input) {
        return err.into();
    }

    let res = if let Ok(input) = syn::parse::<ItemStruct>(input.clone()) {
        struct_de(&input, cratename)
    } else if let Ok(input) = syn::parse::<ItemEnum>(input.clone()) {
        enum_de(&input, cratename)
    } else if let Ok(input) = syn::parse::<ItemUnion>(input) {
        union_de(&input, cratename)
    } else {
        // Derive macros can only be defined on structs, enums, and unions.
        unreachable!()
    };
    TokenStream::from(match res {
        Ok(res) => res,
        Err(err) => err.to_compile_error(),
    })
}

/**
# derive proc-macro for `borsh::BorshSchema` trait

## Bounds

Generally, `BorshSchema` adds `borsh::BorshSchema` bound to any type parameter
found in item's fields.

```ignore
/// impl<U, V> borsh::BorshSchema for A<U, V>
/// where
///     U: borsh::BorshSchema,
///     V: borsh::BorshSchema,
#[derive(BorshSchema)]
struct A<U, V> {
    x: U,
    y: V,
}
```

```ignore
/// impl<U, V> borsh::BorshSchema for A<U, V>
/// where
///     U: borsh::BorshSchema,
#[derive(BorshSchema)]
struct A<U, V> {
    x: U,
    #[borsh_skip]
    y: V,
}
```

## Attributes

### 1. `#[borsh_skip]` (field level attribute)

`#[borsh_skip]` makes derive skip including schema from annotated field into schema's implementation.

`#[borsh_skip]` makes derive skip adding any type parameters, present in the field, to parameters bound by `borsh::BorshSchema`.

```ignore
#[derive(BorshSchema)]
struct A {
    x: u64,
    #[borsh_skip]
    y: f32,
}
```

### 2. `#[borsh(schema(params = ...))]` (field level attribute)

###### syntax

Attribute takes literal string value, which is a comma-separated list of [ParameterOverride](borsh_derive_internal::attribute_helpers::field::schema::ParameterOverride)-s, which may be empty.

###### usage
It may be used in order to:

1. fix complex cases, when derive hasn't figured out the right bounds on type parameters and
declaration parameters automatically.
2. remove parameters, which do not take part in serialization/deserialization, from bounded ones and from declaration parameters.

[ParameterOverride](borsh_derive_internal::attribute_helpers::field::schema::ParameterOverride) describes an entry like `order_param => override_type`,

e.g. `K => <K as TraitName>::Associated`.

Such an entry instructs `BorshSchema` derive to:

1. add `override_type` to types, bounded by `borsh::BorshSchema` in implementation block.
2. add `<override_type>::declaration()` to parameters vector in `fn declaration()` method of `BorshSchema` trait that is being derived.
3. the `order_param` is required to establish the same order in parameters vector (2.) as that of type parameters in generics of type, that `BorshSchema` is derived for.
4. entries, specified for a field, together replace whatever would've been derived automatically for 1. and 2. .


```ignore
// derive here figures the bound erroneously as `T: borsh::BorshSchema` .
// attribute replaces it with <T as TraitName>::Associated: borsh::BorshSchema`
#[derive(BorshSchema)]
struct A<V, T>
where
    T: TraitName,
{
    #[borsh(schema(params = "T => <T as TraitName>::Associated"))]
    field: <T as TraitName>::Associated,
    another: V,
}
```

```ignore
// K in PrimaryMap isn't stored during serialization / read during deserialization.
// thus, it's not a parameter, relevant for `BorshSchema`
// ...
// impl<K: EntityRef, V> borsh::BorshSchema for A<K, V>
// where
//     V: borsh::BorshSchema,
#[derive(BorshSchema)]
struct A<K: EntityRef, V> {
    #[borsh(
        schema(
            params = "V => V"
        )
    )]
    x: PrimaryMap<K, V>,
    y: String,
}

#[derive(BorshSchema)]
pub struct PrimaryMap<K, V>
where
    K: EntityRef,
{
    elems: Vec<V>,
    unused: PhantomData<K>,
}
```

###### interaction with `#[borsh_skip]`

`#[borsh(schema(params = ...))]` is not allowed to be used simultaneously with `#[borsh_skip]`.

### 3. `#[borsh(schema(with_funcs(declaration = ..., definitions = ...)))]` (field level attribute)

###### syntax

Each of `declaration` and `definitions` nested sub-attributes takes literal string value, which is a syn's [ExprPath](syn::ExprPath).

Currently both `declaration` and `definitions` are required to be specifed at the same time.

###### usage

Attribute adds possibility to specify full path of 2 functions, optionally qualified with generics,
with which to generate borsh schema for annotated field.

It may be used when `BorshSchema` cannot be implemented for field's type, if it's from foreign crate.

It may be used to override the implementation of schema for some other reason.

```ignore
use indexmap::IndexMap;

mod index_map_impl {
    pub mod schema {
        use std::collections::BTreeMap;

        use borsh::{
            schema::{Declaration, Definition},
            BorshSchema,
        };

        pub fn declaration<K: borsh::BorshSchema, V: borsh::BorshSchema>() -> Declaration {
            let params = vec![<K>::declaration(), <V>::declaration()];
            format!(r#"{}<{}>"#, "IndexMap", params.join(", "))
        }

        pub fn add_definitions_recursively<K: borsh::BorshSchema, V: borsh::BorshSchema>(
            definitions: &mut BTreeMap<Declaration, Definition>,
        ) {
            let definition = Definition::Sequence {
                elements: <(K, V)>::declaration(),
            };
            let no_recursion_flag = definitions.get(&declaration::<K, V>()).is_none();
            <() as BorshSchema>::add_definition(declaration::<K, V>(), definition, definitions);
            if no_recursion_flag {
                <(K, V)>::add_definitions_recursively(definitions);
            }
        }
    }
}

#[derive(BorshSchema)]
struct B<K, V> {
    #[borsh(
        schema(
            with_funcs(
                declaration = "index_map_impl::schema::declaration::<K, V>",
                definitions = "index_map_impl::schema::add_definitions_recursively::<K, V>"
            ),
        )
    )]
    x: IndexMap<K, V>,
    y: String,
}
```

###### interaction with `#[borsh_skip]`

`#[borsh(schema(with_funcs(declaration = ..., definitions = ...)))]` is not allowed to be used simultaneously with `#[borsh_skip]`.

*/
#[cfg(feature = "schema")]
#[proc_macro_derive(BorshSchema, attributes(borsh_skip, borsh))]
pub fn borsh_schema(input: TokenStream) -> TokenStream {
    let name = &crate_name("borsh").unwrap();
    let name = match name {
        FoundCrate::Itself => "borsh",
        FoundCrate::Name(name) => name.as_str(),
    };
    let cratename = Ident::new(name, Span::call_site());

    let res = if let Ok(input) = syn::parse::<ItemStruct>(input.clone()) {
        process_struct(&input, cratename)
    } else if let Ok(input) = syn::parse::<ItemEnum>(input.clone()) {
        process_enum(&input, cratename)
    } else if syn::parse::<ItemUnion>(input).is_ok() {
        Err(syn::Error::new(
            Span::call_site(),
            "Borsh schema does not support unions yet.",
        ))
    } else {
        // Derive macros can only be defined on structs, enums, and unions.
        unreachable!()
    };
    TokenStream::from(match res {
        Ok(res) => res,
        Err(err) => err.to_compile_error(),
    })
}<|MERGE_RESOLUTION|>--- conflicted
+++ resolved
@@ -154,7 +154,7 @@
 
 `#[borsh(serialize_with = ...)]` is not allowed to be used simultaneously with `#[borsh_skip]`.
 
-### `borsh(use_discriminant=<bool>)` (item level attribute)
+### 4. `borsh(use_discriminant=<bool>)` (item level attribute)
 This attribute is only applicable to enums.
 `use_discriminant` allows to override the default behavior of serialization of enums with explicit discriminant.
 `use_discriminant` is `false` behaves like version of borsh of 0.10.3.
@@ -180,7 +180,7 @@
 }
 ```
 
-### borsh, expressions, evaluating to `isize`, as discriminant
+###### borsh, expressions, evaluating to `isize`, as discriminant
 This case is not supported:
 ```ignore
 const fn discrim() -> isize {
@@ -199,7 +199,7 @@
 }
 ```
 
-### borsh explicit discriminant does not support literal values outside of u8 range
+###### borsh explicit discriminant does not support literal values outside of u8 range
 This is not supported:
 ```ignore
 #[derive(BorshSerialize, BorshDeserialize, PartialEq, Eq, Clone, Copy, Debug)]
@@ -444,14 +444,8 @@
 
 `#[borsh(deserialize_with = ...)]` is not allowed to be used simultaneously with `#[borsh_skip]`.
 
-
-<<<<<<< HEAD
-=======
-Both attributes may be used simultaneously, separated by a comma: `#[borsh(bound(serialize = ..., deserialize = ...))]`
-
-This one will use proper version of serialization of enum with explicit discriminant.
-
-### `borsh(use_discriminant=<bool>)` (item level attribute)
+### 5. `borsh(use_discriminant=<bool>)` (item level attribute)
+
 This attribute is only applicable to enums.
 `use_discriminant` allows to override the default behavior of serialization of enums with explicit discriminant.
 `use_discriminant` is `false` behaves like version of borsh of 0.10.3.
@@ -479,7 +473,7 @@
 ```
 
 
-### borsh, expressions, evaluating to `isize`, as discriminant
+###### borsh, expressions, evaluating to `isize`, as discriminant
 This case is not supported:
 ```ignore
 const fn discrim() -> isize {
@@ -499,7 +493,7 @@
 ```
 
 
-### borsh explicit discriminant does not support literal values outside of u8 range.
+###### borsh explicit discriminant does not support literal values outside of u8 range.
 This is not supported:
 ```ignore
 #[derive(BorshSerialize, BorshDeserialize, PartialEq, Eq, Clone, Copy, Debug)]
@@ -514,7 +508,6 @@
 }
 ```
 
->>>>>>> 3db1c312
 */
 #[proc_macro_derive(BorshDeserialize, attributes(borsh_skip, borsh_init, borsh))]
 pub fn borsh_deserialize(input: TokenStream) -> TokenStream {
