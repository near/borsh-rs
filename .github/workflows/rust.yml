name: Rust

permissions:
  pull-requests: write
  contents: write

on:
  push:
    branches: [ master ]
  pull_request:
    branches: [ master ]

env:
  CARGO_TERM_COLOR: always
  RUSTFLAGS: '-D warnings'
  CARGO_INCREMENTAL: 0
  RUST_BACKTRACE: short

jobs:
  tests:
    strategy:
      matrix:
        rust_version: [1.66.0, stable]
    runs-on: ubuntu-20.04

    steps:
    - uses: actions/checkout@v2
      with:
        fetch-depth: 0
    - name: Install Rust toolchain
      uses: actions-rs/toolchain@v1
      with:
        toolchain:  ${{ matrix.rust_version }}

    - name: set default rust toolchain
      run: rustup default ${{ matrix.rust_version }}
    - name: print rustc version
      run: rustc --version
    # remove this step when MSRV >= 1.67.0
<<<<<<< HEAD
    - name: degrade `time` for older toolchain
      if: matrix.rust_version == '1.65.0' 
=======
    - name: downgrade `time` crate to support older Rust toolchain
      if: matrix.rust_version == '1.66.0' 
>>>>>>> 3db1c312
      run: cargo update -p time --precise 0.3.23
    - name: Run tests
      run: ./.github/test.sh

  # remove this job when https://github.com/rust-lang/rust/issues/89554 stabilizes
  test_exhaustive_checks:
    runs-on: ubuntu-20.04
    steps:
    - uses: actions/checkout@v3
    - name: Install nightly for exhaustive check tests
      uses: dtolnay/rust-toolchain@nightly
    # a failure on this check means, that some of `syn` crate's enums have been extended
    # with new variants.
    # consult https://github.com/serde-rs/serde/blob/master/serde_derive/src/bound.rs#L100 , 
    # the implementation of `FindTyParams` may have been updated already 
    - name: Run exhaustive check tests
      run: cargo check --workspace --features force_exhaustive_checks

  clippy:
    runs-on: ubuntu-20.04

    steps:
    - uses: actions/checkout@v2
    - name: Run clippy
      run: cargo clippy --benches -- -D clippy::all

  cargo-fmt:
    runs-on: ubuntu-20.04

    steps:
    - uses: actions/checkout@v2
    - name: Run cargo fmt
      run: cargo fmt --check

  # there're sometimes warnings, which signal, that the generated doc
  # won't look as expected, when rendered, and sometimes errors, which will prevent doc from being
  # generated at release time altogether.
  cargo-doc:
    runs-on: ubuntu-20.04

    steps:
    - uses: actions/checkout@v2
    - name: run cargo doc
      run: RUSTDOCFLAGS="-D warnings" cargo doc --features derive,schema

  release-plz:
    runs-on: ubuntu-latest
    needs: [tests, clippy, cargo-fmt]
    if: github.ref == 'refs/heads/master'
    steps:
      - name: Checkout repository
        uses: actions/checkout@v3
        with:
          fetch-depth: 0
          token: ${{ secrets.CUSTOM_GITHUB_TOKEN }}
      - name: Install Rust toolchain
        uses: dtolnay/rust-toolchain@stable
      - name: Run release-plz
        uses: MarcoIeni/release-plz-action@v0.5
        env:
          # https://marcoieni.github.io/release-plz/github-action.html#triggering-further-workflow-runs
          GITHUB_TOKEN: ${{ secrets.CUSTOM_GITHUB_TOKEN }}
          CARGO_REGISTRY_TOKEN: ${{ secrets.CARGO_REGISTRY_TOKEN }}<|MERGE_RESOLUTION|>--- conflicted
+++ resolved
@@ -37,13 +37,8 @@
     - name: print rustc version
       run: rustc --version
     # remove this step when MSRV >= 1.67.0
-<<<<<<< HEAD
-    - name: degrade `time` for older toolchain
-      if: matrix.rust_version == '1.65.0' 
-=======
     - name: downgrade `time` crate to support older Rust toolchain
       if: matrix.rust_version == '1.66.0' 
->>>>>>> 3db1c312
       run: cargo update -p time --precise 0.3.23
     - name: Run tests
       run: ./.github/test.sh
